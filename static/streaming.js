--- conflicted
+++ resolved
@@ -209,7 +209,7 @@
  */
 
 async function callChatGPT(text) {
-<<<<<<< HEAD
+
   console.log(previous_response)
   const imce_instructions = "Je naam is Imke. Je bent een MBO-docent in opleiding en ambassadeur voor het MIEC-data-initiatief. Je richt je op docenten, studenten en bedrijven die willen samenwerken aan datagedreven vraagstukken. Je bent een toegankelijke, empathische en deskundige gids die complexe onderwerpen begrijpelijk maakt. Verder ben je ook een vriendelijke gesprekspartner.\n\n" +
                             "Je hebt de volgende eigenschappen:\n\n" +
@@ -234,20 +234,7 @@
                    instructions: imce_instructions,
                    previous_response_id: undefined
                    };
-=======
-  const apiUrl = "/api/openai/chat"; // Call your Flask backend instead of OpenAI directly
-  const payload = {
-    model: "gpt-4o",
-    tools: [
-      {
-        type: "file_search",
-        vector_store_ids: ["vs_67a493b70a088191b24ee25d9e103f6d"],
-        max_num_results: 2
-      }
-    ],
-    input: text
-  };
->>>>>>> 0ad647c4
+
 
   try {
     const response = await fetch(apiUrl, {
@@ -265,16 +252,11 @@
     }
 
     const data = await response.json();
-<<<<<<< HEAD
+
     const outputText = data.output[data.output.length - 1].content[0].text;
     previous_response = data.id
     context.push({role:'assistant', content: outputText})
-=======
-
-    // Assuming you're accessing GPT's message from this structure
-    const outputText = data.output[1].content[0].text;
-    console.log(outputText);
->>>>>>> 0ad647c4
+
     return outputText;
 
   } catch (err) {
